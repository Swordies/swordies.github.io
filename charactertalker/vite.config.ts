--- conflicted
+++ resolved
@@ -4,15 +4,5 @@
 
 export default defineConfig({
 	plugins: [react()],
-<<<<<<< HEAD
-	base: '/charactertalker/',
-	resolve: {
-	  alias: {
-		"@": path.resolve(path.dirname(new URL(import.meta.url).pathname), "./src"),
-	  },
-	},
-  })
-=======
     base: 'swordies.github.io/charactertalker',
-});
->>>>>>> c2c46d9c
+});